#                       SNS-MP2 LICENSE AGREEMENT
#
# Copyright 2017, D. E. Shaw Research. All rights reserved.
#
# Redistribution and use in source and binary forms, with or without
# modification, are permitted provided that the following conditions
# are met:
#
#     * Redistributions of source code must retain the above copyright notice,
#     this list of conditions, and the following disclaimer.
#
#     * Redistributions in binary form must reproduce the above copyright
#     notice, this list of conditions, and the following disclaimer in the
#     documentation and/or other materials provided with the distribution.
#
# Neither the name of D. E. Shaw Research nor the names of its contributors
# may be used to endorse or promote products derived from this software
# without specific prior written permission.
#
# THIS SOFTWARE IS PROVIDED BY THE COPYRIGHT HOLDERS AND CONTRIBUTORS
# "AS IS" AND ANY EXPRESS OR IMPLIED WARRANTIES, INCLUDING, BUT NOT
# LIMITED TO, THE IMPLIED WARRANTIES OF MERCHANTABILITY AND FITNESS FOR
# A PARTICULAR PURPOSE ARE DISCLAIMED. IN NO EVENT SHALL THE COPYRIGHT
# OWNER OR CONTRIBUTORS BE LIABLE FOR ANY DIRECT, INDIRECT, INCIDENTAL,
# SPECIAL, EXEMPLARY, OR CONSEQUENTIAL DAMAGES (INCLUDING, BUT NOT LIMITED
# TO, PROCUREMENT OF SUBSTITUTE GOODS OR SERVICES; LOSS OF USE, DATA, OR
# PROFITS; OR BUSINESS INTERRUPTION) HOWEVER CAUSED AND ON ANY THEORY OF
# LIABILITY, WHETHER IN CONTRACT, STRICT LIABILITY, OR TORT (INCLUDING
# NEGLIGENCE OR OTHERWISE) ARISING IN ANY WAY OUT OF THE USE OF THIS
# SOFTWARE, EVEN IF ADVISED OF THE POSSIBILITY OF SUCH DAMAGE.


import os
import itertools
import numpy as np
from scipy.optimize import brentq
from scipy.stats import laplace, rv_continuous

# from psi4 import core

HARTREE2KCAL = 627.509474
KCAL2MEH = 1.0 / (HARTREE2KCAL / 1000.)


def prepare_input_vector(input_fields):
    field_order = [
        'DF-HF/DESAVTZ CP Interaction Energy',
        'DF-HF/DESAVQZ CP Interaction Energy',
        'DF-HF/DESAVQZ Electrostatic Interaction Energy',
        'DF-HF/DESAVQZ Heitler-London Energy',
        'DF-HF/DESAVQZ Density Matrix Overlap',
        'DF-MP2/DESAVTZ CP Interaction Energy',
        'DF-MP2/DESAVTZ CP Same-Spin Interaction Energy',
        'DF-MP2/DESAVQZ CP Interaction Energy',
        'DF-MP2/DESAVQZ Electrostatic Interaction Energy',
        'DF-MP2/DESAVQZ Density Matrix Overlap',
        'DF-MP2/DESAVQZ CP Same-Spin Interaction Energy',
        'SAPT DISP20 ENERGY',
        'SAPT SAME-SPIN DISP20 ENERGY',
        'SAPT ELST10,R ENERGY',
        'SAPT EXCH10 ENERGY',
        'SAPT EXCH10(S^2) ENERGY',
        'SAPT EXCH-DISP20 ENERGY',
        'SAPT SAME-SPIN EXCH-DISP20 ENERGY',
        'SAPT EXCH-IND20,R ENERGY',
        'SAPT IND20,R ENERGY',

        0,  # lo_zeta==2
        1,  # lo_zeta==3
    ]

    # Prepare x
    x = []
    for f in field_order:
        if isinstance(f, str):
            if f.upper().endswith('ENERGY'):
                x.append(HARTREE2KCAL * input_fields[f])
            else:
                x.append(input_fields[f])
        else:
            x.append(f)

    x = np.asarray(x)

    trip_lo = input_fields['DF-MP2/DESAVTZ CP Same-Spin Interaction Energy']
    trip_hi = input_fields['DF-MP2/DESAVQZ CP Same-Spin Interaction Energy']

    sing_lo = input_fields['DF-MP2/DESAVTZ CP Interaction Energy'] - input_fields['DF-HF/DESAVTZ CP Interaction Energy'] - trip_lo
    sing_hi = input_fields['DF-MP2/DESAVQZ CP Interaction Energy'] - input_fields['DF-HF/DESAVQZ CP Interaction Energy'] - trip_hi


    trip_cbs = ((trip_hi * (4**3)) - (trip_lo * (3**3))) / (4**3 - 3**3)
    sing_cbs = ((sing_hi * (4**3)) - (sing_lo * (3**3))) / (4**3 - 3**3)   
    hf_qz = input_fields['DF-HF/DESAVQZ CP Interaction Energy']

    y = HARTREE2KCAL * np.asarray([hf_qz, trip_cbs, sing_cbs])

    return x, y



def sns_mp2_model(input_fields, n=10000, dropout=True, random_seed=0):
    # core.tstart()
    lines = ['''
//===================================================================================//

                                  SNS-MP2

    R. T. McGibbon, A. G. Taube, A. G. Donchev, K. Siva, F. Hernandez, C. Hargus,
      K.-H. Law, J.L. Klepeis, and D. E. Shaw. "Improving the accuracy of
      Moller-Plesset perturbation theory with neural networks"

//===================================================================================//


    SNS-MP2 Inputs
    --------------

    DF-HF/desavqz Density Matrix Overlap:                        {DF-HF/DESAVQZ Density Matrix Overlap} [a.u.]
    DF-HF/desavqz Electrostatic Interaction Energy:              {DF-HF/DESAVQZ Electrostatic Interaction Energy} [a.u.]
    DF-HF/desavqz Heitler-London Energy:                         {DF-HF/DESAVQZ Heitler-London Energy} [a.u.]
    DF-MP2/desavqz Density Matrix Overlap:                       {DF-MP2/DESAVQZ Density Matrix Overlap} [a.u.]
    DF-MP2/desavqz Electrostatic Interaction Energy:             {DF-MP2/DESAVQZ Electrostatic Interaction Energy} [a.u.]
    SAPT DISP20 ENERGY:                                          {SAPT DISP20 ENERGY} [a.u.]
    SAPT ELST10,R ENERGY:                                        {SAPT ELST10,R ENERGY} [a.u.]
    SAPT EXCH-DISP20 ENERGY:                                     {SAPT EXCH-DISP20 ENERGY} [a.u.]
    SAPT EXCH-IND20,R ENERGY:                                    {SAPT EXCH-IND20,R ENERGY} [a.u.]
    SAPT EXCH10 ENERGY:                                          {SAPT EXCH10 ENERGY} [a.u.]
    SAPT EXCH10(S^2) ENERGY:                                     {SAPT EXCH10(S^2) ENERGY} [a.u.]
    SAPT HF TOTAL ENERGY:                                        {SAPT HF TOTAL ENERGY}[a.u.]
    SAPT IND20,R ENERGY:                                         {SAPT IND20,R ENERGY} [a.u.]
    SAPT SAME-SPIN DISP20 ENERGY:                                {SAPT SAME-SPIN DISP20 ENERGY} [a.u.]
    SAPT SAME-SPIN EXCH-DISP20 ENERGY:                           {SAPT SAME-SPIN EXCH-DISP20 ENERGY} [a.u.]
<<<<<<< HEAD
    DF-HF/desavqz CP Interaction Energy:                         {DF-HF/desavqz CP Interaction Energy} [a.u.]
    DF-HF/desavtz CP Interaction Energy:                         {DF-HF/desavtz CP Interaction Energy} [a.u.]
    DF-MP2/desavqz CP Interaction Energy:                        {DF-MP2/desavqz CP Interaction Energy} [a.u.]
    DF-MP2/desavqz CP Opposite-Spin Interaction Energy:          {DF-MP2/desavqz CP Opposite-Spin Interaction Energy} [a.u.]
    DF-MP2/desavqz CP Same-Spin Interaction Energy:              {DF-MP2/desavqz CP Same-Spin Interaction Energy} [a.u.]
    DF-MP2/desavtz CP Interaction Energy:                        {DF-MP2/desavtz CP Interaction Energy} [a.u.]
    DF-MP2/desavtz CP Opposite-Spin Interaction Energy:          {DF-MP2/desavtz CP Opposite-Spin Interaction Energy} [a.u.]
    DF-MP2/desavtz CP Same-Spin Interaction Energy:              {DF-MP2/desavtz CP Same-Spin Interaction Energy} [a.u.]
'''.format(**input_fields)]
=======
    DF-HF/desavqz CP Interaction Energy:                         {DF-HF/DESAVQZ CP Interaction Energy} [a.u.]
    DF-HF/desavtz CP Interaction Energy:                         {DF-HF/DESAVTZ CP Interaction Energy} [a.u.]
    DF-MP2/desavqz CP Interaction Energy:                        {DF-MP2/DESAVQZ CP Interaction Energy} [a.u.]
    DF-MP2/desavqz CP Opposite-Spin Interaction Energy:          {DF-MP2/DESAVQZ CP Opposite-Spin Interaction Energy} [a.u.]
    DF-MP2/desavqz CP Same-Spin Interaction Energy:              {DF-MP2/DESAVQZ CP Same-Spin Interaction Energy} [a.u.]
    DF-MP2/desavtz CP Interaction Energy:                        {DF-MP2/DESAVTZ CP Interaction Energy} [a.u.]
    DF-MP2/desavtz CP Opposite-Spin Interaction Energy:          {DF-MP2/DESAVTZ CP Opposite-Spin Interaction Energy} [a.u.]
    DF-MP2/desavtz CP Same-Spin Interaction Energy:              {DF-MP2/DESAVTZ CP Same-Spin Interaction Energy} [a.u.]
'''.format(**input_fields))
>>>>>>> ed67d5f3


    random = np.random.RandomState(random_seed)
    input_nn_data, final_layer_data = prepare_input_vector(input_fields)

    f = np.load(os.path.join(os.path.dirname(__file__), 'weights.npz'))
    layers = [
        ('hidden_0', np.tanh, 0.025),
        ('hidden_1', np.tanh, 0.025),   
        ('hidden_2', np.tanh, 0.025),   
        ('hidden_3', np.tanh, 0.025),   
        ('hidden_4', np.tanh, 0.025),   
        ('hidden_5', np.tanh, 0.025),   
        ('hidden_6', np.tanh, 0.025),   
        ('hidden_7', np.tanh, 0.025),   
        ('hidden_8', np.tanh, 0.025),   
        ('hidden_9', np.tanh, 0.025),
        ('spin_coefficients', lambda x: np.log(1+np.exp(x)), 0),        
    ]
    
    output_data = np.tile(input_nn_data, [n, 1])
    for j, (name, activation, dropout_prob) in enumerate(layers):
        output_data = activation(np.dot(output_data, f['%s:%s_W' %(name, name)]) + f['%s:%s_b' % (name, name)])

        if dropout_prob > 0 and dropout is True:
            retain_prob = 1 - dropout_prob
            random_tensor = random.binomial(1, size=output_data.shape, p=retain_prob).astype(np.float64)
            output_data *= random_tensor
            output_data /= retain_prob

        if name == 'hidden_9':
            last_hidden_layer = np.copy(output_data)

    sns_mp2_energy = np.multiply(np.tile(final_layer_data, (n, 1)), np.hstack((np.ones((n,1)), output_data))).sum(axis=1)
    b_activation = lambda x: 0.000010 + np.log(1+np.exp(np.squeeze(x)))
    b = b_activation(np.dot(
        np.hstack((last_hidden_layer, sns_mp2_energy.reshape(n, 1))),
        f['b:b_W']) + f['b:b_b'])

    lm = laplace_mixture()
    lm._set_params(sns_mp2_energy, b)
    lines.append(format_results(output_data, lm))
    # core.tstop()

    return np.mean(sns_mp2_energy), '\n'.join(lines)


def format_results(spin_coefficients, laplace_mixture):
    def determine_predictive_interval(q=0.95):
        lm = laplace_mixture
        lowfunc = lambda x:  lm.cdf(x) - (0.5 - q/2)
        highfunc = lambda x: lm.cdf(x) - (0.5 + q/2)
        scale = np.mean(lm._scales)


        # Find a lower bound and upper bound for the lower and upper edges of the predictive interval
        # so that we can bracket the search for brentq

        N_MAX_ITERS = 100  # just to guard so we can't get an infinite loop
        guess_iters = itertools.count(0)
        guess_lb = lm.mean() - 3*scale
        while next(guess_iters) < N_MAX_ITERS and lowfunc(guess_lb) > 0:
            guess_lb -= scale

        guess_hb = lm.mean() + 3*scale
        while next(guess_iters) < N_MAX_ITERS and highfunc(guess_hb) < 0:
            guess_hb += scale

        lower_bound = brentq(lowfunc, a=guess_lb, b=lm.mean())
        upper_bound = brentq(highfunc, a=lm.mean(), b=guess_hb)
        return lower_bound, upper_bound

    lower_bound_kcal, upper_bound_kcal = determine_predictive_interval(q=0.95)
    mean_kcal = laplace_mixture.mean()


    return '''
    SNS-MP2 Spin Results
    --------------------

    SNS Same-Spin Scale                       {mean_trip_scale:10.8f}   [95% CI: {low_trip_scale:8.6f} -- {high_trip_scale:8.6f}]
    SNS Opposite-Spin Scale                   {mean_sing_scale:10.8f}   [95% CI: {low_sing_scale:8.6f} -- {high_sing_scale:8.6f}]

    SNS-MP2 Interaction Energy                {mean_meh:10.8f}   [95% CI: {lower_bound_meh:10.8f} -- {upper_bound_meh:10.8f}] [mEh]
                                              {mean_kcal:10.8f}   [95% CI: {lower_bound_kcal:10.8f} -- {upper_bound_kcal:10.8f}] [kcal/mol]

//===================================================================================//
'''.format(
    mean_trip_scale=np.mean(spin_coefficients, axis=1)[0],
    mean_sing_scale=np.mean(spin_coefficients, axis=1)[1],
    low_trip_scale=np.percentile(spin_coefficients, q=2.5, axis=1)[0],
    high_trip_scale=np.percentile(spin_coefficients, q=97.5, axis=1)[0],
    low_sing_scale=np.percentile(spin_coefficients, q=2.5, axis=1)[1],
    high_sing_scale=np.percentile(spin_coefficients, q=97.5, axis=1)[1],    

    # Outputs
    mean_kcal=mean_kcal,
    mean_meh=mean_kcal * KCAL2MEH,
    lower_bound_kcal=lower_bound_kcal,
    upper_bound_kcal=upper_bound_kcal,
    lower_bound_meh=lower_bound_kcal * KCAL2MEH,
    upper_bound_meh=upper_bound_kcal * KCAL2MEH)


class laplace_mixture(rv_continuous):
    def _set_params(self, locs, scales):
        self._locs = locs
        self._scales = scales
        self._laplaces = laplace(loc=locs, scale=scales)

    def _pdf(self, x):
        return np.mean(self._laplaces.pdf(x))
    def _cdf(self, x):
        return np.mean(self._laplaces.cdf(x))

    def mean(self):
        return self._locs.mean()<|MERGE_RESOLUTION|>--- conflicted
+++ resolved
@@ -100,7 +100,6 @@
 
 
 def sns_mp2_model(input_fields, n=10000, dropout=True, random_seed=0):
-    # core.tstart()
     lines = ['''
 //===================================================================================//
 
@@ -131,17 +130,6 @@
     SAPT IND20,R ENERGY:                                         {SAPT IND20,R ENERGY} [a.u.]
     SAPT SAME-SPIN DISP20 ENERGY:                                {SAPT SAME-SPIN DISP20 ENERGY} [a.u.]
     SAPT SAME-SPIN EXCH-DISP20 ENERGY:                           {SAPT SAME-SPIN EXCH-DISP20 ENERGY} [a.u.]
-<<<<<<< HEAD
-    DF-HF/desavqz CP Interaction Energy:                         {DF-HF/desavqz CP Interaction Energy} [a.u.]
-    DF-HF/desavtz CP Interaction Energy:                         {DF-HF/desavtz CP Interaction Energy} [a.u.]
-    DF-MP2/desavqz CP Interaction Energy:                        {DF-MP2/desavqz CP Interaction Energy} [a.u.]
-    DF-MP2/desavqz CP Opposite-Spin Interaction Energy:          {DF-MP2/desavqz CP Opposite-Spin Interaction Energy} [a.u.]
-    DF-MP2/desavqz CP Same-Spin Interaction Energy:              {DF-MP2/desavqz CP Same-Spin Interaction Energy} [a.u.]
-    DF-MP2/desavtz CP Interaction Energy:                        {DF-MP2/desavtz CP Interaction Energy} [a.u.]
-    DF-MP2/desavtz CP Opposite-Spin Interaction Energy:          {DF-MP2/desavtz CP Opposite-Spin Interaction Energy} [a.u.]
-    DF-MP2/desavtz CP Same-Spin Interaction Energy:              {DF-MP2/desavtz CP Same-Spin Interaction Energy} [a.u.]
-'''.format(**input_fields)]
-=======
     DF-HF/desavqz CP Interaction Energy:                         {DF-HF/DESAVQZ CP Interaction Energy} [a.u.]
     DF-HF/desavtz CP Interaction Energy:                         {DF-HF/DESAVTZ CP Interaction Energy} [a.u.]
     DF-MP2/desavqz CP Interaction Energy:                        {DF-MP2/DESAVQZ CP Interaction Energy} [a.u.]
@@ -150,9 +138,7 @@
     DF-MP2/desavtz CP Interaction Energy:                        {DF-MP2/DESAVTZ CP Interaction Energy} [a.u.]
     DF-MP2/desavtz CP Opposite-Spin Interaction Energy:          {DF-MP2/DESAVTZ CP Opposite-Spin Interaction Energy} [a.u.]
     DF-MP2/desavtz CP Same-Spin Interaction Energy:              {DF-MP2/DESAVTZ CP Same-Spin Interaction Energy} [a.u.]
-'''.format(**input_fields))
->>>>>>> ed67d5f3
-
+'''.format(**input_fields)]
 
     random = np.random.RandomState(random_seed)
     input_nn_data, final_layer_data = prepare_input_vector(input_fields)
@@ -194,7 +180,6 @@
     lm = laplace_mixture()
     lm._set_params(sns_mp2_energy, b)
     lines.append(format_results(output_data, lm))
-    # core.tstop()
 
     return np.mean(sns_mp2_energy), '\n'.join(lines)
 
